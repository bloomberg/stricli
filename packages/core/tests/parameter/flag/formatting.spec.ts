--- conflicted
+++ resolved
@@ -155,8 +155,7 @@
             compareDocumentationToBaseline(parameters, defaultArgs);
         });
 
-<<<<<<< HEAD
-        describe("required boolean flag with default=true and withNegated=false", function () {
+        describe("required boolean flag with default=true and withNegated=false", () => {
             // GIVEN
             type Positional = [];
             type Flags = {
@@ -178,10 +177,7 @@
             compareDocumentationToBaseline(parameters, defaultArgs);
         });
 
-        describe("optional boolean flag", function () {
-=======
         describe("optional boolean flag", () => {
->>>>>>> db1b5f2c
             // GIVEN
             type Positional = [];
             type Flags = {
