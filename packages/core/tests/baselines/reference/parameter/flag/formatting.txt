:::: formatDocumentationForFlagParameters > boolean > hidden optional boolean flag > no ANSI color
-h --help  Print help information and exit
   --      All subsequent inputs should be interpreted as arguments
:::: formatDocumentationForFlagParameters > boolean > hidden optional boolean flag > with ANSI color
[97m-h[39m [97m--help[39m  [03mPrint help information and exit[23m
[97m[39m   [97m--[39m      [03mAll subsequent inputs should be interpreted as arguments[23m
:::: formatDocumentationForFlagParameters > boolean > hidden optional boolean flag, help all > no ANSI color
   [--optionalBoolean/--noOptionalBoolean]  optional boolean flag
-h  --help                                  Print help information and exit
    --                                      All subsequent inputs should be interpreted as arguments
:::: formatDocumentationForFlagParameters > boolean > hidden optional boolean flag, help all > with ANSI color
[90m[39m   [90m[--optionalBoolean/--noOptionalBoolean][39m  [90moptional boolean flag[39m
[97m-h[39m [97m --help[39m                                  [03mPrint help information and exit[23m
[97m[39m   [97m --[39m                                      [03mAll subsequent inputs should be interpreted as arguments[23m
:::: formatDocumentationForFlagParameters > boolean > optional boolean flag > no ANSI color
   [--optionalBoolean/--noOptionalBoolean]  optional boolean flag
-h  --help                                  Print help information and exit
    --                                      All subsequent inputs should be interpreted as arguments
:::: formatDocumentationForFlagParameters > boolean > optional boolean flag > with ANSI color
[97m[39m   [97m[--optionalBoolean/--noOptionalBoolean][39m  [03moptional boolean flag[23m
[97m-h[39m [97m --help[39m                                  [03mPrint help information and exit[23m
[97m[39m   [97m --[39m                                      [03mAll subsequent inputs should be interpreted as arguments[23m
:::: formatDocumentationForFlagParameters > boolean > required boolean flag > no ANSI color
   --requiredBoolean/--noRequiredBoolean  required boolean flag
-h --help                                 Print help information and exit
   --                                     All subsequent inputs should be interpreted as arguments
:::: formatDocumentationForFlagParameters > boolean > required boolean flag > with ANSI color
[97m[39m   [97m--requiredBoolean/--noRequiredBoolean[39m  [03mrequired boolean flag[23m
[97m-h[39m [97m--help[39m                                 [03mPrint help information and exit[23m
[97m[39m   [97m--[39m                                     [03mAll subsequent inputs should be interpreted as arguments[23m
:::: formatDocumentationForFlagParameters > boolean > required boolean flag with default=false > no ANSI color
   [--requiredBoolean]  required boolean flag                                    [default = false]
-h  --help              Print help information and exit
    --                  All subsequent inputs should be interpreted as arguments
:::: formatDocumentationForFlagParameters > boolean > required boolean flag with default=false > with ANSI color
[97m[39m   [97m[--requiredBoolean][39m  [03mrequired boolean flag[23m                                    [[90mdefault =[39m false]
[97m-h[39m [97m --help[39m              [03mPrint help information and exit[23m
[97m[39m   [97m --[39m                  [03mAll subsequent inputs should be interpreted as arguments[23m
:::: formatDocumentationForFlagParameters > boolean > required boolean flag with default=true > no ANSI color
   [--requiredBoolean/--noRequiredBoolean]  required boolean flag                                    [default = true]
-h  --help                                  Print help information and exit
    --                                      All subsequent inputs should be interpreted as arguments
:::: formatDocumentationForFlagParameters > boolean > required boolean flag with default=true > with ANSI color
[97m[39m   [97m[--requiredBoolean/--noRequiredBoolean][39m  [03mrequired boolean flag[23m                                    [[90mdefault =[39m true]
[97m-h[39m [97m --help[39m                                  [03mPrint help information and exit[23m
[97m[39m   [97m --[39m                                      [03mAll subsequent inputs should be interpreted as arguments[23m
<<<<<<< HEAD
:::: formatDocumentationForFlagParameters / boolean / required boolean flag with default=true and withNegated=false / no ANSI color
   [--requiredBoolean]  required boolean flag                                    [default = true]
-h  --help              Print help information and exit
    --                  All subsequent inputs should be interpreted as arguments
:::: formatDocumentationForFlagParameters / boolean / required boolean flag with default=true and withNegated=false / with ANSI color
[97m[39m   [97m[--requiredBoolean][39m  [03mrequired boolean flag[23m                                    [[90mdefault =[39m true]
[97m-h[39m [97m --help[39m              [03mPrint help information and exit[23m
[97m[39m   [97m --[39m                  [03mAll subsequent inputs should be interpreted as arguments[23m
:::: formatDocumentationForFlagParameters / enum / optional enum flag / no ANSI color
=======
:::: formatDocumentationForFlagParameters > enum > optional enum flag > no ANSI color
>>>>>>> db1b5f2c
   [--optionalEnum]  optional enum flag                                       [a|b|c]
-h  --help           Print help information and exit
    --               All subsequent inputs should be interpreted as arguments
:::: formatDocumentationForFlagParameters > enum > optional enum flag > with ANSI color
[97m[39m   [97m[--optionalEnum][39m  [03moptional enum flag[23m                                       [a|b|c]
[97m-h[39m [97m --help[39m           [03mPrint help information and exit[23m
[97m[39m   [97m --[39m               [03mAll subsequent inputs should be interpreted as arguments[23m
:::: formatDocumentationForFlagParameters > enum > optional enum flag with default > no ANSI color
   [--optionalEnum]  optional enum flag                                       [a|b|c, default = b]
-h  --help           Print help information and exit
    --               All subsequent inputs should be interpreted as arguments
:::: formatDocumentationForFlagParameters > enum > optional enum flag with default > with ANSI color
[97m[39m   [97m[--optionalEnum][39m  [03moptional enum flag[23m                                       [a|b|c, [90mdefault =[39m b]
[97m-h[39m [97m --help[39m           [03mPrint help information and exit[23m
[97m[39m   [97m --[39m               [03mAll subsequent inputs should be interpreted as arguments[23m
:::: formatDocumentationForFlagParameters > enum > required enum flag > no ANSI color
   --requiredEnum  required enum flag                                       [a|b|c]
-h --help          Print help information and exit
   --              All subsequent inputs should be interpreted as arguments
:::: formatDocumentationForFlagParameters > enum > required enum flag > with ANSI color
[97m[39m   [97m--requiredEnum[39m  [03mrequired enum flag[23m                                       [a|b|c]
[97m-h[39m [97m--help[39m          [03mPrint help information and exit[23m
[97m[39m   [97m--[39m              [03mAll subsequent inputs should be interpreted as arguments[23m
:::: formatDocumentationForFlagParameters > enum > required enum flag with default > no ANSI color
   [--requiredEnum]  required enum flag                                       [a|b|c, default = b]
-h  --help           Print help information and exit
    --               All subsequent inputs should be interpreted as arguments
:::: formatDocumentationForFlagParameters > enum > required enum flag with default > with ANSI color
[97m[39m   [97m[--requiredEnum][39m  [03mrequired enum flag[23m                                       [a|b|c, [90mdefault =[39m b]
[97m-h[39m [97m --help[39m           [03mPrint help information and exit[23m
[97m[39m   [97m --[39m               [03mAll subsequent inputs should be interpreted as arguments[23m
:::: formatDocumentationForFlagParameters > no flags > no ANSI color
-h --help  Print help information and exit
   --      All subsequent inputs should be interpreted as arguments
:::: formatDocumentationForFlagParameters > no flags > with ANSI color
[97m-h[39m [97m--help[39m  [03mPrint help information and exit[23m
[97m[39m   [97m--[39m      [03mAll subsequent inputs should be interpreted as arguments[23m
:::: formatDocumentationForFlagParameters > parsed > flag with nonstandard character > no ANSI color
   --a.b.c_10  required parsed flag
-h --help      Print help information and exit
   --          All subsequent inputs should be interpreted as arguments
:::: formatDocumentationForFlagParameters > parsed > flag with nonstandard character > with ANSI color
[97m[39m   [97m--a.b.c_10[39m  [03mrequired parsed flag[23m
[97m-h[39m [97m--help[39m      [03mPrint help information and exit[23m
[97m[39m   [97m--[39m          [03mAll subsequent inputs should be interpreted as arguments[23m
:::: formatDocumentationForFlagParameters > parsed > multipart flag > no ANSI color
   --multi.part  required parsed flag
-h --help        Print help information and exit
   --            All subsequent inputs should be interpreted as arguments
:::: formatDocumentationForFlagParameters > parsed > multipart flag > with ANSI color
[97m[39m   [97m--multi.part[39m  [03mrequired parsed flag[23m
[97m-h[39m [97m--help[39m        [03mPrint help information and exit[23m
[97m[39m   [97m--[39m            [03mAll subsequent inputs should be interpreted as arguments[23m
:::: formatDocumentationForFlagParameters > parsed > multiple parsed flags > no ANSI color
   --requiredParsed                        required parsed flag
   --requiredParsedWithLongerName          required parsed flag with longer name
   --required-parsed-with-kebab-case-name  required parsed flag with kebab-case name
-h --help                                  Print help information and exit
   --                                      All subsequent inputs should be interpreted as arguments
:::: formatDocumentationForFlagParameters > parsed > multiple parsed flags > with ANSI color
[97m[39m   [97m--requiredParsed[39m                        [03mrequired parsed flag[23m
[97m[39m   [97m--requiredParsedWithLongerName[39m          [03mrequired parsed flag with longer name[23m
[97m[39m   [97m--required-parsed-with-kebab-case-name[39m  [03mrequired parsed flag with kebab-case name[23m
[97m-h[39m [97m--help[39m                                  [03mPrint help information and exit[23m
[97m[39m   [97m--[39m                                      [03mAll subsequent inputs should be interpreted as arguments[23m
:::: formatDocumentationForFlagParameters > parsed > optional array parsed flag > no ANSI color
   [--optionalArrayParsed]  optional array parsed flag
-h  --help                  Print help information and exit
    --                      All subsequent inputs should be interpreted as arguments
:::: formatDocumentationForFlagParameters > parsed > optional array parsed flag > with ANSI color
[97m[39m   [97m[--optionalArrayParsed][39m  [03moptional array parsed flag[23m
[97m-h[39m [97m --help[39m                  [03mPrint help information and exit[23m
[97m[39m   [97m --[39m                      [03mAll subsequent inputs should be interpreted as arguments[23m
:::: formatDocumentationForFlagParameters > parsed > optional parsed flag > no ANSI color
   [--optionalParsed]  optional parsed flag
-h  --help             Print help information and exit
    --                 All subsequent inputs should be interpreted as arguments
:::: formatDocumentationForFlagParameters > parsed > optional parsed flag > with ANSI color
[97m[39m   [97m[--optionalParsed][39m  [03moptional parsed flag[23m
[97m-h[39m [97m --help[39m             [03mPrint help information and exit[23m
[97m[39m   [97m --[39m                 [03mAll subsequent inputs should be interpreted as arguments[23m
:::: formatDocumentationForFlagParameters > parsed > optional parsed flag with alias > no ANSI color
-p [--optionalParsed]  optional parsed flag
-h  --help             Print help information and exit
    --                 All subsequent inputs should be interpreted as arguments
:::: formatDocumentationForFlagParameters > parsed > optional parsed flag with alias > with ANSI color
[97m-p[39m [97m[--optionalParsed][39m  [03moptional parsed flag[23m
[97m-h[39m [97m --help[39m             [03mPrint help information and exit[23m
[97m[39m   [97m --[39m                 [03mAll subsequent inputs should be interpreted as arguments[23m
:::: formatDocumentationForFlagParameters > parsed > optional variadic parsed flag > no ANSI color
   [--optionalVariadicParsed]...  optional variadic parsed flag
-h  --help                        Print help information and exit
    --                            All subsequent inputs should be interpreted as arguments
:::: formatDocumentationForFlagParameters > parsed > optional variadic parsed flag > with ANSI color
[97m[39m   [97m[--optionalVariadicParsed]...[39m  [03moptional variadic parsed flag[23m
[97m-h[39m [97m --help[39m                        [03mPrint help information and exit[23m
[97m[39m   [97m --[39m                            [03mAll subsequent inputs should be interpreted as arguments[23m
:::: formatDocumentationForFlagParameters > parsed > required array parsed flag > no ANSI color
   --requiredArrayParsed  required array parsed flag
-h --help                 Print help information and exit
   --                     All subsequent inputs should be interpreted as arguments
:::: formatDocumentationForFlagParameters > parsed > required array parsed flag > with ANSI color
[97m[39m   [97m--requiredArrayParsed[39m  [03mrequired array parsed flag[23m
[97m-h[39m [97m--help[39m                 [03mPrint help information and exit[23m
[97m[39m   [97m--[39m                     [03mAll subsequent inputs should be interpreted as arguments[23m
:::: formatDocumentationForFlagParameters > parsed > required parsed flag > no ANSI color
   --requiredParsed  required parsed flag
-h --help            Print help information and exit
   --                All subsequent inputs should be interpreted as arguments
:::: formatDocumentationForFlagParameters > parsed > required parsed flag > with ANSI color
[97m[39m   [97m--requiredParsed[39m  [03mrequired parsed flag[23m
[97m-h[39m [97m--help[39m            [03mPrint help information and exit[23m
[97m[39m   [97m--[39m                [03mAll subsequent inputs should be interpreted as arguments[23m
:::: formatDocumentationForFlagParameters > parsed > required parsed flag with alias > no ANSI color
-p --requiredParsed  required parsed flag
-h --help            Print help information and exit
   --                All subsequent inputs should be interpreted as arguments
:::: formatDocumentationForFlagParameters > parsed > required parsed flag with alias > with ANSI color
[97m-p[39m [97m--requiredParsed[39m  [03mrequired parsed flag[23m
[97m-h[39m [97m--help[39m            [03mPrint help information and exit[23m
[97m[39m   [97m--[39m                [03mAll subsequent inputs should be interpreted as arguments[23m
:::: formatDocumentationForFlagParameters > parsed > required parsed flag with default > no ANSI color
   [--requiredParsed]  required parsed flag                                     [default = ""]
-h  --help             Print help information and exit
    --                 All subsequent inputs should be interpreted as arguments
:::: formatDocumentationForFlagParameters > parsed > required parsed flag with default > with ANSI color
[97m[39m   [97m[--requiredParsed][39m  [03mrequired parsed flag[23m                                     [[90mdefault =[39m ""]
[97m-h[39m [97m --help[39m             [03mPrint help information and exit[23m
[97m[39m   [97m --[39m                 [03mAll subsequent inputs should be interpreted as arguments[23m
:::: formatDocumentationForFlagParameters > parsed > required parsed flag with default [hidden] > no ANSI color
-h --help  Print help information and exit
   --      All subsequent inputs should be interpreted as arguments
:::: formatDocumentationForFlagParameters > parsed > required parsed flag with default [hidden] > with ANSI color
[97m-h[39m [97m--help[39m  [03mPrint help information and exit[23m
[97m[39m   [97m--[39m      [03mAll subsequent inputs should be interpreted as arguments[23m
:::: formatDocumentationForFlagParameters > parsed > required parsed flag with default [hidden], hide all > no ANSI color
   [--requiredParsed]  required parsed flag                                     [default = 100]
-h  --help             Print help information and exit
    --                 All subsequent inputs should be interpreted as arguments
:::: formatDocumentationForFlagParameters > parsed > required parsed flag with default [hidden], hide all > with ANSI color
[90m[39m   [90m[--requiredParsed][39m  [90mrequired parsed flag[39m                                     [[90mdefault =[39m 100]
[97m-h[39m [97m --help[39m             [03mPrint help information and exit[23m
[97m[39m   [97m --[39m                 [03mAll subsequent inputs should be interpreted as arguments[23m
:::: formatDocumentationForFlagParameters > parsed > required parsed flag with default and alias > no ANSI color
-p [--requiredParsed]  required parsed flag                                     [default = 100]
-h  --help             Print help information and exit
    --                 All subsequent inputs should be interpreted as arguments
:::: formatDocumentationForFlagParameters > parsed > required parsed flag with default and alias > with ANSI color
[97m-p[39m [97m[--requiredParsed][39m  [03mrequired parsed flag[23m                                     [[90mdefault =[39m 100]
[97m-h[39m [97m --help[39m             [03mPrint help information and exit[23m
[97m[39m   [97m --[39m                 [03mAll subsequent inputs should be interpreted as arguments[23m
:::: formatDocumentationForFlagParameters > parsed > required variadic parsed flag > no ANSI color
   --requiredVariadicParsed...  required variadic parsed flag
-h --help                       Print help information and exit
   --                           All subsequent inputs should be interpreted as arguments
:::: formatDocumentationForFlagParameters > parsed > required variadic parsed flag > with ANSI color
[97m[39m   [97m--requiredVariadicParsed...[39m  [03mrequired variadic parsed flag[23m
[97m-h[39m [97m--help[39m                       [03mPrint help information and exit[23m
[97m[39m   [97m--[39m                           [03mAll subsequent inputs should be interpreted as arguments[23m
:::: formatDocumentationForFlagParameters > parsed > variadic parsed flag with separator > no ANSI color
   --variadicParsed...  variadic parsed flag with separator                      [separator = ,]
-h --help               Print help information and exit
   --                   All subsequent inputs should be interpreted as arguments
:::: formatDocumentationForFlagParameters > parsed > variadic parsed flag with separator > with ANSI color
[97m[39m   [97m--variadicParsed...[39m  [03mvariadic parsed flag with separator[23m                      [[90mseparator =[39m ,]
[97m-h[39m [97m--help[39m               [03mPrint help information and exit[23m
[97m[39m   [97m--[39m                   [03mAll subsequent inputs should be interpreted as arguments[23m<|MERGE_RESOLUTION|>--- conflicted
+++ resolved
@@ -44,19 +44,15 @@
 [97m[39m   [97m[--requiredBoolean/--noRequiredBoolean][39m  [03mrequired boolean flag[23m                                    [[90mdefault =[39m true]
 [97m-h[39m [97m --help[39m                                  [03mPrint help information and exit[23m
 [97m[39m   [97m --[39m                                      [03mAll subsequent inputs should be interpreted as arguments[23m
-<<<<<<< HEAD
-:::: formatDocumentationForFlagParameters / boolean / required boolean flag with default=true and withNegated=false / no ANSI color
+:::: formatDocumentationForFlagParameters > boolean > required boolean flag with default=true and withNegated=false > no ANSI color
    [--requiredBoolean]  required boolean flag                                    [default = true]
 -h  --help              Print help information and exit
     --                  All subsequent inputs should be interpreted as arguments
-:::: formatDocumentationForFlagParameters / boolean / required boolean flag with default=true and withNegated=false / with ANSI color
+:::: formatDocumentationForFlagParameters > boolean > required boolean flag with default=true and withNegated=false > with ANSI color
 [97m[39m   [97m[--requiredBoolean][39m  [03mrequired boolean flag[23m                                    [[90mdefault =[39m true]
 [97m-h[39m [97m --help[39m              [03mPrint help information and exit[23m
 [97m[39m   [97m --[39m                  [03mAll subsequent inputs should be interpreted as arguments[23m
-:::: formatDocumentationForFlagParameters / enum / optional enum flag / no ANSI color
-=======
 :::: formatDocumentationForFlagParameters > enum > optional enum flag > no ANSI color
->>>>>>> db1b5f2c
    [--optionalEnum]  optional enum flag                                       [a|b|c]
 -h  --help           Print help information and exit
     --               All subsequent inputs should be interpreted as arguments
